--- conflicted
+++ resolved
@@ -470,7 +470,6 @@
 
             # Get the pca of the initial position
             if visualize and initial_pos_flag:
-<<<<<<< HEAD
                 initial_pos = kge_prev_pos.numpy()[0][None, :]
                 initial_pos_complex = initial_pos[:, :1000] + 1j*initial_pos[:, 1000:]
                 if graph_vis_model_type == "pca":
@@ -480,11 +479,6 @@
                     # graph_points = complex_distance(graph_points, initial_pos_complex, distance_metric=l2_distance)
                     pass
                 
-=======
-                initial_pos = kge_prev_pos[0][None, :]
-                initial_pos_mag = np.abs(initial_pos[:, :1000].cpu().detach().numpy() + 1j*initial_pos[:, 1000:].cpu().detach().numpy())
-                initial_pos_pca = trained_pca.transform(initial_pos_mag)
->>>>>>> 1d3c0a65
                 initial_pos_flag = False
 
             # Reconstruct the language output
@@ -527,16 +521,9 @@
             entities_tokens = [id2entity[index] for index in pos_ids.squeeze()]
             log_file.write(f"Entity Tokens: {entities_tokens}\n")
 
-<<<<<<< HEAD
             if entity2title: 
                 entities_names = [entity2title[index] if index in entity2title.keys() else '[unknown]' for index in entities_tokens]
                 log_file.write(f"Entity Names: {entities_names}\n")
-=======
-            # if entity2title: FIX: This keeps raising KeyError
-                # entities_names = [entity2title[index] for index in entities_tokens]
-                # log_file.write(f"Entity Names: {entities_names}\n")
-                # wandb_positions.append(" -> ".join(entities_names))
->>>>>>> 1d3c0a65
 
             position_distance = []
             for i0 in range(kge_cur_pos.shape[0]):
@@ -580,8 +567,7 @@
 
     # Save the emebeddings of the current position and the initial position of the agent
     if visualize:
-<<<<<<< HEAD
-        cur_pos = kge_cur_pos.numpy()
+        cur_pos = kge_cur_pos.cpu().numpy()
         cur_pos_complex = cur_pos[:, :1000] + 1j*cur_pos[:, 1000:]
         closest_entities_complex = entity_emb[:, :1000] + 1j*entity_emb[:, 1000:]
 
@@ -625,27 +611,6 @@
                                         writer=writer, 
                                         frame_count=frame_count)
                 frame_count += 1
-=======
-        cur_pos = kge_cur_pos.cpu().numpy()
-        cur_pos_mag = np.abs(cur_pos[:, :1000] + 1j*cur_pos[:, 1000:])
-        cur_pos_pca = trained_pca.transform(cur_pos_mag)
-
-        closest_entities_mag = np.abs(entity_emb[:, :1000] + 1j*entity_emb[:, 1000:])
-        closest_entities_pca = trained_pca.transform(closest_entities_mag)
-
-
-        write_2d_graph_displacement(data=[graph_pca, cur_pos_pca, initial_pos_pca, closest_entities_pca], 
-                                    label=["Graph", "Current Pos", "Initial Pos", "Closest Entities"], 
-                                    color=['b', 'g', 'r', 'y'], 
-                                    alpha=[0.4, 0.4, 0.8, 0.8], 
-                                    marker=['o', 's', '^', 'x'], 
-                                    title=f"Visualization of Graph and Positions | Frame {frame_count}\nEvaluation for the last Question", 
-                                    xlabel="PCA Component 1", 
-                                    ylabel="PCA Component 2",
-                                    annotation=graph_annotation,
-                                    writer=writer, 
-                                    frame_count=frame_count)
->>>>>>> 1d3c0a65
 
         visualization_flag = False
 
@@ -1232,7 +1197,6 @@
     # ! Currently using approximations, check if it this is the best way to go
     # ! Testing: exact computation
 
-<<<<<<< HEAD
     # Reduce dimensionality of the graph embeddings
     n_comp = 20
     if n_comp != knowledge_graph.get_all_entity_embeddings_wo_dropout().shape[1]: #* with pca
@@ -1269,20 +1233,12 @@
             exact_computation=True,
             nlist=100,
         )
-=======
-    if args.visualize:
-        # Train the pca, and also get the emebeddings of the graph as an array
-        pca = PCA(n_components=2)
-        tmp_graph = (knowledge_graph.get_all_entity_embeddings_wo_dropout().cpu().detach().numpy())
-        graph_mag = np.abs(tmp_graph[:,:1000] + 1j*tmp_graph[:,1000:])
-        graph_pca = pca.fit(graph_mag).transform(graph_mag)
->>>>>>> 1d3c0a65
 
     graph_points = None
     graph_annotation = None
     graph_vis_model = None
     if args.visualize:
-        graph_emb = (knowledge_graph.get_all_entity_embeddings_wo_dropout()).detach().numpy()
+        graph_emb = (knowledge_graph.get_all_entity_embeddings_wo_dropout()).cpu().detach().numpy()
         graph_emb_complex = graph_emb[:,:1000] + 1j*graph_emb[:,1000:]
         random_idx = np.random.choice(graph_emb.shape[0], args.graph_vis_points, replace=False)
 
